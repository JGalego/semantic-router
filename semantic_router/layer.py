import importlib
import json
import os
import random
from typing import Any, Dict, List, Optional, Tuple, Union

import numpy as np
import yaml  # type: ignore
from tqdm.auto import tqdm

from semantic_router.encoders import BaseEncoder, OpenAIEncoder
from semantic_router.index.base import BaseIndex
from semantic_router.index.local import LocalIndex
from semantic_router.llms import BaseLLM, OpenAILLM
from semantic_router.route import Route
from semantic_router.schema import Encoder, EncoderType, RouteChoice
from semantic_router.utils.defaults import EncoderDefault
from semantic_router.utils.logger import logger


def is_valid(layer_config: str) -> bool:
    """Make sure the given string is json format and contains the 3 keys:
    ["encoder_name", "encoder_type", "routes"]"""
    try:
        output_json = json.loads(layer_config)
        required_keys = ["encoder_name", "encoder_type", "routes"]

        if isinstance(output_json, list):
            for item in output_json:
                missing_keys = [key for key in required_keys if key not in item]
                if missing_keys:
                    logger.warning(
                        f"Missing keys in layer config: {', '.join(missing_keys)}"
                    )
                    return False
            return True
        else:
            missing_keys = [key for key in required_keys if key not in output_json]
            if missing_keys:
                logger.warning(
                    f"Missing keys in layer config: {', '.join(missing_keys)}"
                )
                return False
            else:
                return True
    except json.JSONDecodeError as e:
        logger.error(e)
        return False


class LayerConfig:
    """
    Generates a LayerConfig object that can be used for initializing a
    RouteLayer.
    """

    routes: List[Route] = []

    def __init__(
        self,
        routes: List[Route] = [],
        encoder_type: str = "openai",
        encoder_name: Optional[str] = None,
    ):
        self.encoder_type = encoder_type
        if encoder_name is None:
            for encode_type in EncoderType:
                if encode_type.value == self.encoder_type:
                    if self.encoder_type == EncoderType.HUGGINGFACE.value:
                        raise NotImplementedError(
                            "HuggingFace encoder not supported by LayerConfig yet."
                        )
                    encoder_name = EncoderDefault[encode_type.name].value[
                        "embedding_model"
                    ]
                    break
            logger.info(f"Using default {encoder_type} encoder: {encoder_name}")
        self.encoder_name = encoder_name
        self.routes = routes

    @classmethod
    def from_file(cls, path: str) -> "LayerConfig":
        logger.info(f"Loading route config from {path}")
        _, ext = os.path.splitext(path)
        with open(path, "r") as f:
            if ext == ".json":
                layer = json.load(f)
            elif ext in [".yaml", ".yml"]:
                layer = yaml.safe_load(f)
            else:
                raise ValueError(
                    "Unsupported file type. Only .json and .yaml are supported"
                )

            if not is_valid(json.dumps(layer)):
                raise Exception("Invalid config JSON or YAML")

            encoder_type = layer["encoder_type"]
            encoder_name = layer["encoder_name"]
            routes = []
            for route_data in layer["routes"]:
                # Handle the 'llm' field specially if it exists
                if "llm" in route_data and route_data["llm"] is not None:
                    llm_data = route_data.pop(
                        "llm"
                    )  # Remove 'llm' from route_data and handle it separately
                    # Use the module path directly from llm_data without modification
                    llm_module_path = llm_data["module"]
                    # Dynamically import the module and then the class from that module
                    llm_module = importlib.import_module(llm_module_path)
                    llm_class = getattr(llm_module, llm_data["class"])
                    # Instantiate the LLM class with the provided model name
                    llm = llm_class(name=llm_data["model"])
                    # Reassign the instantiated llm object back to route_data
                    route_data["llm"] = llm

                # Dynamically create the Route object using the remaining route_data
                route = Route(**route_data)
                routes.append(route)

            return cls(
                encoder_type=encoder_type, encoder_name=encoder_name, routes=routes
            )

    def to_dict(self) -> Dict[str, Any]:
        return {
            "encoder_type": self.encoder_type,
            "encoder_name": self.encoder_name,
            "routes": [route.to_dict() for route in self.routes],
        }

    def to_file(self, path: str):
        """Save the routes to a file in JSON or YAML format"""
        logger.info(f"Saving route config to {path}")
        _, ext = os.path.splitext(path)

        # Check file extension before creating directories or files
        if ext not in [".json", ".yaml", ".yml"]:
            raise ValueError(
                "Unsupported file type. Only .json and .yaml are supported"
            )

        dir_name = os.path.dirname(path)

        # Create the directory if it doesn't exist and dir_name is not an empty string
        if dir_name and not os.path.exists(dir_name):
            os.makedirs(dir_name)

        with open(path, "w") as f:
            if ext == ".json":
                json.dump(self.to_dict(), f, indent=4)
            elif ext in [".yaml", ".yml"]:
                yaml.safe_dump(self.to_dict(), f)

    def add(self, route: Route):
        self.routes.append(route)
        logger.info(f"Added route `{route.name}`")

    def get(self, name: str) -> Optional[Route]:
        for route in self.routes:
            if route.name == name:
                return route
        logger.error(f"Route `{name}` not found")
        return None

    def remove(self, name: str):
        if name not in [route.name for route in self.routes]:
            logger.error(f"Route `{name}` not found")
        else:
            self.routes = [route for route in self.routes if route.name != name]
            logger.info(f"Removed route `{name}`")


class RouteLayer:
    score_threshold: float
    encoder: BaseEncoder
    index: BaseIndex

    def __init__(
        self,
        encoder: Optional[BaseEncoder] = None,
        llm: Optional[BaseLLM] = None,
        routes: Optional[List[Route]] = None,
        index: Optional[BaseIndex] = None,  # type: ignore
        top_k: int = 5,
        aggregation: str = "sum",
    ):
        logger.info("local")
        self.index: BaseIndex = index if index is not None else LocalIndex()
        if encoder is None:
            logger.warning(
                "No encoder provided. Using default OpenAIEncoder. Ensure "
                "that you have set OPENAI_API_KEY in your environment."
            )
            self.encoder = OpenAIEncoder()
        else:
            self.encoder = encoder
        self.llm = llm
        self.routes: list[Route] = routes if routes is not None else []
        self.score_threshold = self.encoder.score_threshold
        self.top_k = top_k
        if self.top_k < 1:
            raise ValueError(f"top_k needs to be >= 1, but was: {self.top_k}.")
        self.aggregation = aggregation
        if self.aggregation not in ["sum", "mean", "max"]:
            raise ValueError(
                f"Unsupported aggregation method chosen: {aggregation}. Choose either 'SUM', 'MEAN', or 'MAX'."
            )
        self.aggregation_method = self._set_aggregation_method(self.aggregation)

        # set route score thresholds if not already set
        for route in self.routes:
            if route.score_threshold is None:
                route.score_threshold = self.score_threshold
        # if routes list has been passed, we initialize index now
        if len(self.routes) > 0:
            # initialize index now
            self._add_routes(routes=self.routes)

    def check_for_matching_routes(self, top_class: str) -> Optional[Route]:
        matching_routes = [route for route in self.routes if route.name == top_class]
        if not matching_routes:
            logger.error(
                f"No route found with name {top_class}. Check to see if any Routes "
                "have been defined."
            )
            return None
        return matching_routes[0]

    def __call__(
        self,
        text: Optional[str] = None,
        vector: Optional[List[float]] = None,
        simulate_static: bool = False,
        route_filter: Optional[List[str]] = None,
    ) -> RouteChoice:
        # if no vector provided, encode text to get vector
        if vector is None:
            if text is None:
                raise ValueError("Either text or vector must be provided")
            vector = self._encode(text=text)

        route, top_class_scores = self._retrieve_top_route(vector, route_filter)
        passed = self._check_threshold(top_class_scores, route)

        if passed and route is not None and not simulate_static:
            if route.function_schema and text is None:
                raise ValueError(
                    "Route has a function schema, but no text was provided."
                )
            if route.function_schema and not isinstance(route.llm, BaseLLM):
                if not self.llm:
                    logger.warning(
                        "No LLM provided for dynamic route, will use OpenAI LLM "
                        "default. Ensure API key is set in OPENAI_API_KEY environment "
                        "variable."
                    )

                    self.llm = OpenAILLM()
                    route.llm = self.llm
                else:
                    route.llm = self.llm
            return route(text)
        elif passed and route is not None and simulate_static:
            return RouteChoice(
                name=route.name,
                function_call=None,
                similarity_score=None,
            )
        else:
            # if no route passes threshold, return empty route choice
            return RouteChoice()

    def _retrieve_top_route(
        self, vector: List[float], route_filter: Optional[List[str]] = None
    ) -> Tuple[Optional[Route], List[float]]:
        """
        Retrieve the top matching route based on the given vector.
        Returns a tuple of the route (if any) and the scores of the top class.
        """
        # get relevant results (scores and routes)
        results = self._retrieve(
            xq=np.array(vector), top_k=self.top_k, route_filter=route_filter
        )
        # decide most relevant routes
        top_class, top_class_scores = self._semantic_classify(results)
        # TODO do we need this check?
        route = self.check_for_matching_routes(top_class)
        return route, top_class_scores

    def _check_threshold(self, scores: List[float], route: Optional[Route]) -> bool:
        """
        Check if the route's score passes the specified threshold.
        """
        if route is None:
            return False
        threshold = (
            route.score_threshold
            if route.score_threshold is not None
            else self.score_threshold
        )
        return self._pass_threshold(scores, threshold)

    def __str__(self):
        return (
            f"RouteLayer(encoder={self.encoder}, "
            f"score_threshold={self.score_threshold}, "
            f"routes={self.routes})"
        )

    @classmethod
    def from_json(cls, file_path: str):
        config = LayerConfig.from_file(file_path)
        encoder = Encoder(type=config.encoder_type, name=config.encoder_name).model
        return cls(encoder=encoder, routes=config.routes)

    @classmethod
    def from_yaml(cls, file_path: str):
        config = LayerConfig.from_file(file_path)
        encoder = Encoder(type=config.encoder_type, name=config.encoder_name).model
        return cls(encoder=encoder, routes=config.routes)

    @classmethod
    def from_config(cls, config: LayerConfig, index: Optional[BaseIndex] = None):
        encoder = Encoder(type=config.encoder_type, name=config.encoder_name).model
        return cls(encoder=encoder, routes=config.routes, index=index)

    def add(self, route: Route):
        logger.info(f"Adding `{route.name}` route")
        # create embeddings
<<<<<<< HEAD
        embeds = self.encoder(route.utterances)  # type:ignore
=======
        embeds = self.encoder(route.utterances)  # type: ignore
>>>>>>> 6e8b1c2d
        # if route has no score_threshold, use default
        if route.score_threshold is None:
            route.score_threshold = self.score_threshold

        # add routes to the index
        self.index.add(
            embeddings=embeds,
            routes=[route.name] * len(route.utterances),
<<<<<<< HEAD
            utterances=route.utterances,  # type:ignore
=======
            utterances=route.utterances,  # type: ignore
>>>>>>> 6e8b1c2d
        )
        self.routes.append(route)

    def list_route_names(self) -> List[str]:
        return [route.name for route in self.routes]

    def update(self, route_name: str, utterances: List[str]):
        raise NotImplementedError("This method has not yet been implemented.")

    def delete(self, route_name: str):
        """Deletes a route given a specific route name.

        :param route_name: the name of the route to be deleted
        :type str:
        """
        if route_name not in [route.name for route in self.routes]:
            err_msg = f"Route `{route_name}` not found"
            logger.error(err_msg)
            raise ValueError(err_msg)
        else:
            self.routes = [route for route in self.routes if route.name != route_name]
            self.index.delete(route_name=route_name)

    def _refresh_routes(self):
        """Pulls out the latest routes from the index."""
        raise NotImplementedError("This method has not yet been implemented.")
        route_mapping = {route.name: route for route in self.routes}
        index_routes = self.index.get_routes()
        new_routes_names = []
        new_routes = []
        for route_name, utterance in index_routes:
            if route_name in route_mapping:
                if route_name not in new_routes_names:
                    existing_route = route_mapping[route_name]
                    new_routes.append(existing_route)

                new_routes.append(Route(name=route_name, utterances=[utterance]))
            route = route_mapping[route_name]
            self.routes.append(route)

    def _add_routes(self, routes: List[Route]):
        # create embeddings for all routes
        all_utterances = [
            utterance for route in routes for utterance in route.utterances
        ]
<<<<<<< HEAD
        embedded_utterances = self.encoder(all_utterances)  # type:ignore
=======
        embedded_utterances = self.encoder(all_utterances)  # type: ignore
>>>>>>> 6e8b1c2d
        # create route array
        route_names = [route.name for route in routes for _ in route.utterances]
        # add everything to the index
        self.index.add(
            embeddings=embedded_utterances,
            routes=route_names,
<<<<<<< HEAD
            utterances=all_utterances,  # type:ignore
=======
            utterances=all_utterances,  # type: ignore
>>>>>>> 6e8b1c2d
        )

    def _encode(self, text: str) -> Any:
        """Given some text, encode it."""
        # create query vector
        xq = np.array(self.encoder([text]))
        xq = np.squeeze(xq)  # Reduce to 1d array.
        return xq

    def _retrieve(
        self, xq: Any, top_k: int = 5, route_filter: Optional[List[str]] = None
    ) -> List[dict]:
        """Given a query vector, retrieve the top_k most similar records."""
        # get scores and routes
        scores, routes = self.index.query(
            vector=xq, top_k=top_k, route_filter=route_filter
        )
        return [{"route": d, "score": s.item()} for d, s in zip(routes, scores)]

    def _set_aggregation_method(self, aggregation: str = "sum"):
        if aggregation == "sum":
            return lambda x: sum(x)
        elif aggregation == "mean":
            return lambda x: np.mean(x)
        elif aggregation == "max":
            return lambda x: max(x)
        else:
            raise ValueError(
                f"Unsupported aggregation method chosen: {aggregation}. Choose either 'SUM', 'MEAN', or 'MAX'."
            )

    def _semantic_classify(self, query_results: List[dict]) -> Tuple[str, List[float]]:
        scores_by_class: Dict[str, List[float]] = {}
        for result in query_results:
            score = result["score"]
            route = result["route"]
            if route in scores_by_class:
                scores_by_class[route].append(score)
            else:
                scores_by_class[route] = [score]

        # Calculate total score for each class
        total_scores = {
            route: self.aggregation_method(scores)
            for route, scores in scores_by_class.items()
        }
        top_class = max(total_scores, key=lambda x: total_scores[x], default=None)

        # Return the top class and its associated scores
        if top_class is not None:
            return str(top_class), scores_by_class.get(top_class, [])
        else:
            logger.warning("No classification found for semantic classifier.")
            return "", []

    def _pass_threshold(self, scores: List[float], threshold: float) -> bool:
        if scores:
            return max(scores) > threshold
        else:
            return False

    def _update_thresholds(self, score_thresholds: Optional[Dict[str, float]] = None):
        """
        Update the score thresholds for each route.
        """
        if score_thresholds:
            for route in self.routes:
                route.score_threshold = score_thresholds.get(
                    route.name, self.score_threshold
                )

    def to_config(self) -> LayerConfig:
        return LayerConfig(
            encoder_type=self.encoder.type,
            encoder_name=self.encoder.name,
            routes=self.routes,
        )

    def to_json(self, file_path: str):
        config = self.to_config()
        config.to_file(file_path)

    def to_yaml(self, file_path: str):
        config = self.to_config()
        config.to_file(file_path)

    def get_thresholds(self) -> Dict[str, float]:
        # TODO: float() below is hacky fix for lint, fix this with new type?
        thresholds = {
            route.name: float(route.score_threshold or self.score_threshold)
            for route in self.routes
        }
        return thresholds

    def fit(
        self,
        X: List[str],
        y: List[str],
        batch_size: int = 500,
        max_iter: int = 500,
    ):
        # convert inputs into array
        Xq: List[List[float]] = []
        for i in tqdm(range(0, len(X), batch_size), desc="Generating embeddings"):
            emb = np.array(self.encoder(X[i : i + batch_size]))
            Xq.extend(emb)
        # initial eval (we will iterate from here)
        best_acc = self._vec_evaluate(Xq=np.array(Xq), y=y)
        best_thresholds = self.get_thresholds()
        # begin fit
        for _ in (pbar := tqdm(range(max_iter), desc="Training")):
            pbar.set_postfix({"acc": round(best_acc, 2)})
            # Find the best score threshold for each route
            thresholds = threshold_random_search(
                route_layer=self,
                search_range=0.8,
            )
            # update current route layer
            self._update_thresholds(score_thresholds=thresholds)
            # evaluate
            acc = self._vec_evaluate(Xq=Xq, y=y)
            # update best
            if acc > best_acc:
                best_acc = acc
                best_thresholds = thresholds
        # update route layer to best thresholds
        self._update_thresholds(score_thresholds=best_thresholds)

    def evaluate(self, X: List[str], y: List[str], batch_size: int = 500) -> float:
        """
        Evaluate the accuracy of the route selection.
        """
        Xq: List[List[float]] = []
        for i in tqdm(range(0, len(X), batch_size), desc="Generating embeddings"):
            emb = np.array(self.encoder(X[i : i + batch_size]))
            Xq.extend(emb)

        accuracy = self._vec_evaluate(Xq=np.array(Xq), y=y)
        return accuracy

    def _vec_evaluate(self, Xq: Union[List[float], Any], y: List[str]) -> float:
        """
        Evaluate the accuracy of the route selection.
        """
        correct = 0
        for xq, target_route in zip(Xq, y):
            # We treate dynamic routes as static here, because when evaluating we use only vectors, and dynamic routes expect strings by default.
            route_choice = self(vector=xq, simulate_static=True)
            if route_choice.name == target_route:
                correct += 1
        accuracy = correct / len(Xq)
        return accuracy

    def _get_route_names(self) -> List[str]:
        return [route.name for route in self.routes]


def threshold_random_search(
    route_layer: RouteLayer,
    search_range: Union[int, float],
) -> Dict[str, float]:
    """Performs a random search iteration given a route layer and a search range."""
    # extract the route names
    routes = route_layer.get_thresholds()
    route_names = list(routes.keys())
    route_thresholds = list(routes.values())
    # generate search range for each
    score_threshold_values = []
    for threshold in route_thresholds:
        score_threshold_values.append(
            np.linspace(
                start=max(threshold - search_range, 0.0),
                stop=min(threshold + search_range, 1.0),
                num=100,
            )
        )
    # Generate a random threshold for each route
    score_thresholds = {
        route: random.choice(score_threshold_values[i])
        for i, route in enumerate(route_names)
    }
    return score_thresholds<|MERGE_RESOLUTION|>--- conflicted
+++ resolved
@@ -328,11 +328,7 @@
     def add(self, route: Route):
         logger.info(f"Adding `{route.name}` route")
         # create embeddings
-<<<<<<< HEAD
-        embeds = self.encoder(route.utterances)  # type:ignore
-=======
         embeds = self.encoder(route.utterances)  # type: ignore
->>>>>>> 6e8b1c2d
         # if route has no score_threshold, use default
         if route.score_threshold is None:
             route.score_threshold = self.score_threshold
@@ -341,11 +337,7 @@
         self.index.add(
             embeddings=embeds,
             routes=[route.name] * len(route.utterances),
-<<<<<<< HEAD
-            utterances=route.utterances,  # type:ignore
-=======
             utterances=route.utterances,  # type: ignore
->>>>>>> 6e8b1c2d
         )
         self.routes.append(route)
 
@@ -391,22 +383,14 @@
         all_utterances = [
             utterance for route in routes for utterance in route.utterances
         ]
-<<<<<<< HEAD
-        embedded_utterances = self.encoder(all_utterances)  # type:ignore
-=======
         embedded_utterances = self.encoder(all_utterances)  # type: ignore
->>>>>>> 6e8b1c2d
         # create route array
         route_names = [route.name for route in routes for _ in route.utterances]
         # add everything to the index
         self.index.add(
             embeddings=embedded_utterances,
             routes=route_names,
-<<<<<<< HEAD
-            utterances=all_utterances,  # type:ignore
-=======
             utterances=all_utterances,  # type: ignore
->>>>>>> 6e8b1c2d
         )
 
     def _encode(self, text: str) -> Any:
